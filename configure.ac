# -*-Shell-script-*-
#
# Copyright (c) Luc Vincent

# ----------------------------------------
# Initialization
# ----------------------------------------
AC_PREREQ([2.50])
AC_INIT([tesseract], [3.05.00dev], [https://github.com/tesseract-ocr/tesseract/issues])
AC_PROG_CXX([g++ clang++])
AC_LANG([C++])
AC_LANG_COMPILER_REQUIRE
CXXFLAGS=${CXXFLAGS:-""}
AC_CONFIG_MACRO_DIR([m4])
AC_CONFIG_AUX_DIR([config])
AC_CONFIG_SRCDIR([api/tesseractmain.cpp])
AC_PREFIX_DEFAULT([/usr/local])

# Define date of package, etc. Could be useful in auto-generated
# documentation.
PACKAGE_YEAR=2015
PACKAGE_DATE="07/11"

abs_top_srcdir=`AS_DIRNAME([$0])`
gitrev="`git --git-dir=${abs_top_srcdir}/.git --work-tree=${abs_top_srcdir} describe --always --tags`"
if test -n "${gitrev}" ; then
	AC_REVISION(["${gitrev}"])
	AC_DEFINE_UNQUOTED([GIT_REV], ["${gitrev}"], [Define to be the git revision])
	echo "Using git revision: ${gitrev}"
fi

AC_DEFINE_UNQUOTED([PACKAGE_NAME], ["${PACKAGE_NAME}"], [Name of package])
AC_DEFINE_UNQUOTED([PACKAGE_VERSION], ["${PACKAGE_VERSION}"], [Version number])
AC_DEFINE_UNQUOTED([PACKAGE_YEAR], ["$PACKAGE_YEAR"], [Official year for this release])
AC_DEFINE_UNQUOTED([PACKAGE_DATE], ["$PACKAGE_DATE"], [Official date of release])

AC_SUBST([PACKAGE_NAME])
AC_SUBST([PACKAGE_VERSION])
AC_SUBST([PACKAGE_YEAR])
AC_SUBST([PACKAGE_DATE])

GENERIC_LIBRARY_NAME=tesseract

# Release versioning
GENERIC_MAJOR_VERSION=3
GENERIC_MINOR_VERSION=4
GENERIC_MICRO_VERSION=0

# API version (often = GENERIC_MAJOR_VERSION.GENERIC_MINOR_VERSION)
GENERIC_API_VERSION=$GENERIC_MAJOR_VERSION.$GENERIC_MINOR_VERSION
GENERIC_LIBRARY_VERSION=$GENERIC_MAJOR_VERSION:$GENERIC_MINOR_VERSION
AC_SUBST([GENERIC_API_VERSION])
AC_SUBST([GENERIC_MAJOR_VERSION])

AC_SUBST([GENERIC_LIBRARY_VERSION])
PACKAGE=$GENERIC_LIBRARY_NAME
AC_SUBST([GENERIC_LIBRARY_NAME])

GENERIC_VERSION=$GENERIC_MAJOR_VERSION.$GENERIC_MINOR_VERSION.$GENERIC_MICRO_VERSION
GENERIC_RELEASE=$GENERIC_MAJOR_VERSION.$GENERIC_MINOR_VERSION
AC_SUBST([GENERIC_RELEASE])
AC_SUBST([GENERIC_VERSION])

# ----------------------------------------
# Automake configuration
# ----------------------------------------

# Do not require README file (we use README.md)
AM_INIT_AUTOMAKE([foreign])
AC_CONFIG_HEADERS([config_auto.h:config/config.h.in])
AM_MAINTAINER_MODE

# default conditional
AM_CONDITIONAL([T_WIN], false)
AM_CONDITIONAL([MINGW], false)
AM_CONDITIONAL([OSX], false)
AM_CONDITIONAL([GRAPHICS_DISABLED], false)

OPENCL_INC="/opt/AMDAPP/include"
OPENCL_LIBS="-lOpenCL"
#############################
#
# Platform specific setup
#
#############################
AC_CANONICAL_HOST
case "${host_os}" in
    mingw*)
<<<<<<< HEAD
        AC_DEFINE_UNQUOTED(MINGW,1,[This is a MinGW system])
        AM_CONDITIONAL(T_WIN, true)
        AM_CONDITIONAL(MINGW, true)
        AM_CONDITIONAL(ADD_RT, false)
=======
        AC_DEFINE_UNQUOTED([MINGW], 1, [This is a MinGW system])
        AM_CONDITIONAL([T_WIN], true)
        AM_CONDITIONAL([MINGW], true)
        AM_CONDITIONAL([ADD_RT], false)
>>>>>>> 647b88da
        AC_SUBST([AM_LDFLAGS], ['-Wl,-no-undefined -Wl,--as-needed'])
        ;;
    cygwin*)
        AM_CONDITIONAL([ADD_RT], false)
        AC_SUBST([AM_LDFLAGS], ['-Wl,-no-undefined -Wl,--as-needed'])
        ;;
    solaris*)
        LIBS="-lsocket -lnsl -lrt -lxnet"
        AM_CONDITIONAL([ADD_RT], true)
        ;;
    *darwin*)
        OPENCL_LIBS=""
        OPENCL_INC=""
        AM_CONDITIONAL([ADD_RT], false)
        ;;
    powerpc-*-darwin*)
        OPENCL_LIBS=""
        ;;
    *)
        # default
        AM_CONDITIONAL([ADD_RT], true)
        ;;
esac

includedir="${includedir}/tesseract"

AC_ARG_WITH([extra-includes],
            [AC_HELP_STRING([--with-extra-includes=DIR],
                       [Define an additional directory for include files])],
            [if test -d "$withval" ; then
               CFLAGS="$CFLAGS -I$withval"
             else
               AC_MSG_ERROR([Cannot stat directory $withval])
             fi])

AC_ARG_WITH([extra-libraries],
            [AC_HELP_STRING([--with-extra-libraries=DIR],
                       [Define an additional directory for library files])],
            [if test -d "$withval" ; then
              LDFLAGS="$LDFLAGS -L$withval"
             else
               AC_MSG_ERROR([Cannot stat directory $withval])
             fi])

AC_MSG_CHECKING([--enable-graphics argument])
AC_ARG_ENABLE([graphics],
 [AC_HELP_STRING([--enable-graphics],[enable graphics (ScrollView) (default)])
AC_HELP_STRING([--disable-graphics],[disable graphics (ScrollView)])],
    [enable_graphics=$enableval],
    [enable_graphics="yes"])
AC_MSG_RESULT([$enable_graphics])
if test "$enable_graphics" = "no"; then
  AC_DEFINE([GRAPHICS_DISABLED], [], [Disable graphics])
  AM_CONDITIONAL([GRAPHICS_DISABLED], true)
fi

# Check if cube should be disabled
AC_MSG_CHECKING([whether to disable cube])
AC_ARG_ENABLE([cube],
  [AC_HELP_STRING([--disable-cube], [don't build cube support (experimental)])],
    [disable_cube="yes"], [disable_cube="no"])
AC_MSG_RESULT([$disable_cube])
AM_CONDITIONAL([NO_CUBE_BUILD], [test "$disable_cube" = "yes"])
if test "$disable_cube" = "yes"; then
  AC_SUBST([AM_CPPFLAGS], [-DNO_CUBE_BUILD])
fi

# check whether to build embedded version
AC_MSG_CHECKING([--enable-embedded argument])
AC_ARG_ENABLE([embedded],
    [  --enable-embedded       enable embedded build (default=no)],
    [enable_embedded=$enableval],
    [enable_embedded="no"])
AC_MSG_RESULT([$enable_embedded])
AM_CONDITIONAL([EMBEDDED], [test "$enable_embedded" = "yes"])
if test "$enable_embedded" = "yes"; then
  AC_SUBST([AM_CPPFLAGS], [-DEMBEDDED])
fi

# check whether to build OpenMP support
AM_CONDITIONAL([OPENMP], false)
AC_OPENMP
AS_IF([test "x$OPENMP_CFLAGS" != "x"],
  [AM_CONDITIONAL([OPENMP], true)
   AC_SUBST([AM_CPPFLAGS], ["$OPENMP_CXXFLAGS"])
   AC_DEFINE([OPENMP], [], [Defined when compiled with OpenMP support])]
)


# check whether to build opencl version
AC_MSG_CHECKING([--enable-opencl argument])
AC_ARG_ENABLE([opencl],
    [  --enable-opencl         enable opencl build (default=no)],
    [enable_opencl=$enableval],
    [enable_opencl="no"])
AC_MSG_RESULT([$enable_opencl])
# check for opencl header
have_opencl=false
AC_CHECK_HEADERS([CL/cl.h], [have_opencl=true], [
    AC_CHECK_HEADERS(OpenCL/cl.h, have_opencl=true, have_opencl=false)
])

have_tiff=false
AC_CHECK_HEADERS([tiffio.h], [have_tiff=true], [have_tiff=false])

# https://lists.apple.com/archives/unix-porting/2009/Jan/msg00026.html
m4_define([MY_CHECK_FRAMEWORK],
  [AC_CACHE_CHECK([if -framework $1 works],[my_cv_framework_$1],
     [save_LIBS="$LIBS"
     LIBS="$LIBS -framework $1"
     AC_LINK_IFELSE([AC_LANG_PROGRAM([],[])],
             [my_cv_framework_$1=yes],
            [my_cv_framework_$1=no])
     LIBS="$save_LIBS"
    ])
   if test "$my_cv_framework_$1"="yes"; then
     AC_DEFINE(AS_TR_CPP([HAVE_FRAMEWORK_$1]), 1,
            [Define if you have the  $1 framework])
     AS_TR_CPP([FRAMEWORK_$1])="-framework $1"
     AC_SUBST(AS_TR_CPP([FRAMEWORK_$1]))
   fi]
)

have_opencl_lib=false
OPENCL_CPPFLAGS=''
OPENCL_LDFLAGS=''
case "${host_os}" in
  *darwin* | *-macos10*)
    echo "checking for OpenCL framework"
    MY_CHECK_FRAMEWORK([OpenCL])
    if test $my_cv_framework_OpenCL = yes; then
       have_opencl_lib=true
    fi
    if test "$enable_opencl" = "yes"; then
      if !($have_opencl_lib); then
        AC_MSG_ERROR([Required OpenCL library not found!])
      fi
      AC_SUBST([AM_CPPFLAGS], [-DUSE_OPENCL])
      OPENCL_CPPFLAGS=""
      OPENCL_LDFLAGS="-framework OpenCL"
    fi
    ;;
  *)
    # default
    AC_CHECK_LIB([OpenCL], [clGetPlatformIDs],
                 [have_opencl_lib=true], [have_opencl_lib=false])
    if test "$enable_opencl" = "yes"; then
        if !($have_opencl); then
            AC_MSG_ERROR([Required OpenCL headers not found!])
        fi
        if !($have_opencl_lib); then
            AC_MSG_ERROR([Required OpenCL library not found!])
        fi
        if !($have_tiff); then
            AC_MSG_ERROR([Required TIFF headers not found! Try to install libtiff-dev?? package.])
        fi
        AC_SUBST([AM_CPPFLAGS], [-DUSE_OPENCL])
        OPENCL_CPPFLAGS="-I${OPENCL_INC}"
        OPENCL_LDFLAGS="${OPENCL_LIBS}"
    fi
    ;;
esac
AM_CONDITIONAL([USE_OPENCL], [test "$enable_opencl" = "yes"])
AC_SUBST([OPENCL_CPPFLAGS])
AC_SUBST([OPENCL_LDFLAGS])

# check whether to build tesseract with -fvisibility=hidden -fvisibility-inlines-hidden
# http://gcc.gnu.org/wiki/Visibility
# http://groups.google.com/group/tesseract-dev/browse_thread/thread/976645ae98189127
AC_MSG_CHECKING([--enable-visibility argument])
AC_ARG_ENABLE([visibility],
    [AC_HELP_STRING([--enable-visibility],[enable experimental build with fvisibility (default=no)])],
    [enable_visibility=$enableval],
    [enable_visibility="no"])
AC_MSG_RESULT([$enable_visibility])
AM_CONDITIONAL([VISIBILITY], [test "$enable_visibility" = "yes"])

# check whether to build multiple libraries
AC_MSG_CHECKING([--enable-multiple-libraries argument])
AC_ARG_ENABLE([multiple-libraries],
    [AC_HELP_STRING([--enable-multiple-libraries],[enable multiple libraries (default=no)])],
    [enable_mlibs=$enableval],
    [enable_mlibs="no"])
AC_MSG_RESULT([$enable_mlibs])
AM_CONDITIONAL([USING_MULTIPLELIBS], [test "$enable_mlibs" = "yes"])

# Check if tessdata-prefix is disabled
AC_MSG_CHECKING([whether to use tessdata-prefix])
AC_ARG_ENABLE([tessdata-prefix],
    [AC_HELP_STRING([--disable-tessdata-prefix],
            [don't set TESSDATA-PREFIX during compile])],
    [tessdata_prefix="no"], [tessdata_prefix="yes"])
AC_MSG_RESULT([$tessdata_prefix])
AM_CONDITIONAL([NO_TESSDATA_PREFIX], [test "$tessdata_prefix" = "no"])

# Check whether enable debuging
AC_MSG_CHECKING([whether to enable debugging])
AC_ARG_ENABLE([debug],
    [AC_HELP_STRING([--enable-debug],
        [turn on debugging (default=no)])],
    [debug=$enableval],
    [debug="no"])
AC_MSG_RESULT([$debug])
if test x"$debug" = x"yes"; then
    AM_CXXFLAGS="$AM_CXXFLAGS -g -Wall -Wno-uninitialized -O0 -DDEBUG"
    AM_CPPFLAGS="$AM_CPPFLAGS -g -Wall -Wno-uninitialized -O0 -DDEBUG"
else
    AM_CXXFLAGS="$AM_CXXFLAGS -O2 -DNDEBUG"
    AM_CPPFLAGS="$AM_CPPFLAGS -O2 -DNDEBUG"
fi

#localedir='${prefix}/share/locale'

# Always look into a "gnu" directory.
curwd=`pwd`
if test -d $curwd/gnu/include ; then
   CPPFLAGS="$CPPFLAGS -I$curwd/gnu/include"
fi
if test -d $curwd/gnu/lib ; then
   LDFLAGS="$LDFLAGS -L$curwd/gnu/lib"
fi

# ----------------------------------------
# Check Compiler Characteristics and
# configure automake. The two appear to
# be intimately linked...
# ----------------------------------------

AC_PROG_LIBTOOL

# ----------------------------------------
# Additional checking of compiler characteristics
# ----------------------------------------

# Check Endianness. If Big Endian, this will define WORDS_BIGENDIAN
# See also at end of this file, where we define INTEL_BYTE_ORDER
# or MOTOROLA_BYTE_ORDER.
AC_C_BIGENDIAN


# ----------------------------------------
# Check for programs we need
# ----------------------------------------

# Check where all the following programs are and set
# variables accordingly:
LT_INIT


# ----------------------------------------
# C++ related options
# ----------------------------------------

AC_LANG_CPLUSPLUS

AC_MSG_CHECKING([if compiling with clang])
AC_COMPILE_IFELSE(
[AC_LANG_PROGRAM([], [[
#ifndef __clang__
       not clang
#endif
]])],
[CLANG=yes], [CLANG=no])

AC_MSG_RESULT([$CLANG])

dnl ********************
dnl turn on c++11
dnl ********************

OLD_CXXFLAGS=$CXXFLAGS
AC_MSG_CHECKING([whether compiler supports C++11])
CXXFLAGS="$CXXFLAGS -std=c++11"
snprintfworks=no
AC_COMPILE_IFELSE(
[
  AC_LANG_SOURCE([[
    #if (__cplusplus < 201103L)
    #error C++ 11 is unsupported
    #endif
  ]])
], [
     AC_MSG_RESULT(yes)
     has_cpp11=yes
   ],
   [
     AC_MSG_RESULT(no)
     has_cpp11=no
   ])
AC_CHECK_FUNCS([snprintf],, [snprintfworks=yes])
CXXFLAGS="$OLD_CXXFLAGS"

# ----------------------------------------
# Check for libraries
# ----------------------------------------

AC_SEARCH_LIBS([sem_init], [pthread rt])


# ----------------------------------------
# Checks for header files.
# ----------------------------------------

AC_HEADER_STDC
AC_HEADER_TIME
AC_HEADER_SYS_WAIT
AC_CHECK_HEADERS([sys/ipc.h sys/shm.h])
AC_CHECK_HEADERS([limits.h malloc.h])
# Enable use of system-defined bool type if available:
AC_HEADER_STDBOOL

# Misc
AC_SYS_INTERPRETER
AC_SYS_LARGEFILE

AC_CHECK_FUNCS([getline])

# ----------------------------------------
# Checks for typedefs, structures, and compiler characteristics.
# ----------------------------------------

AC_CHECK_TYPES([wchar_t],,, [#include "wchar.h"])
AC_CHECK_TYPES([long long int])
AC_CHECK_TYPES([off_t],,, [#include "sys/types.h"])
AC_CHECK_TYPES([mbstate_t],,, [#include "wchar.h"])

# ----------------------------------------
# Test auxiliary packages
# ----------------------------------------

# Check location of leptonica/liblept headers.
AC_MSG_CHECKING([for leptonica])
AC_ARG_VAR([LIBLEPT_HEADERSDIR], [Leptonica headers directory])

have_lept=no
if test "$LIBLEPT_HEADERSDIR" = "" ; then
  LIBLEPT_HEADERSDIR="/usr/local/include /usr/include /opt/local/include/leptonica"
fi
for incd in $LIBLEPT_HEADERSDIR
do
  for lept in . leptonica liblept
  do
    if test -r "$incd/$lept/allheaders.h" ; then
      CPPFLAGS="$CPPFLAGS -I$incd/$lept"
      have_lept=yes
    fi
  done
done

if test "$have_lept" = yes ; then
  AC_MSG_RESULT(yes)
  AC_CHECK_LIB([lept], [l_generateCIDataForPdf], [],
               [AC_MSG_ERROR([leptonica library with pdf support (>= 1.71) is missing])])
else
  AC_MSG_ERROR([leptonica not found])
fi

AC_MSG_CHECKING([leptonica headers version >= 1.71])
AC_PREPROC_IFELSE(
    [AC_LANG_PROGRAM([#include "allheaders.h"],
[#if (LIBLEPT_MAJOR_VERSION >= 1) && (LIBLEPT_MINOR_VERSION >= 71)
int i = 0;
#else
#error You need to upgrade your leptonica library!
#endif])],
    [AC_MSG_RESULT(yes)],
    [AC_MSG_FAILURE([leptonica 1.71 or higher is required])])

AM_CONDITIONAL([ENABLE_TRAINING], true)

# Check location of icu headers
have_icu=false
AC_CHECK_HEADERS([unicode/uchar.h], [have_icu=true], [have_icu=false])
if !($have_icu); then
        AC_MSG_WARN([Training tools WILL NOT be built because of missing icu library.])
        AC_MSG_WARN([Try to install libicu-devel package.])
        AM_CONDITIONAL([ENABLE_TRAINING], false)
fi

# Check location of pango headers
PKG_CHECK_MODULES([pango], [pango], [have_pango=true], [have_pango=false])
if !($have_pango); then
        AC_MSG_WARN([Training tools WILL NOT be built because of missing pango library.])
        AC_MSG_WARN([Try to install libpango1.0-dev package.])
        AM_CONDITIONAL([ENABLE_TRAINING], false)
else
      CPPFLAGS="$CPPFLAGS $pango_CFLAGS"
fi

# Check location of cairo headers
PKG_CHECK_MODULES([cairo], [cairo], [have_cairo=true], [have_cairo=false])
if !($have_cairo); then
        AC_MSG_WARN([Training tools WILL NOT be built because of missing cairo library.])
        AC_MSG_WARN([Try to install libcairo-dev?? package.])
        AM_CONDITIONAL([ENABLE_TRAINING], false)
else
      CPPFLAGS="$CPPFLAGS $cairo_CFLAGS"
fi

# set c++11 support based on platform/compiler
if test "x$has_cpp11" = "xyes"; then
  case "${host_os}" in
    cygwin*)
      CXXFLAGS="$CXXFLAGS -std=gnu++11"
      ;;
    *-darwin* | *-macos10*)
       if test "x$CLANG" = "xyes"; then
         CXXFLAGS="$CXXFLAGS -std=c++11 "
         LDFLAGS="$LDFLAGS -stdlib=libc++"
       else
         CXXFLAGS="$CXXFLAGS -std=c++11"
       fi
      ;;
    *)
      # default
      CXXFLAGS="$CXXFLAGS -std=c++11"
      ;;
  esac
else
  AC_MSG_WARN([Training tools WILL NOT be built because of missing c++11 support.])
  AM_CONDITIONAL([ENABLE_TRAINING], false)
fi

# ----------------------------------------
# Final Tasks and Output
# ----------------------------------------

# Output files
AC_CONFIG_FILES([Makefile tesseract.pc])
AC_CONFIG_FILES([api/Makefile])
AC_CONFIG_FILES([ccmain/Makefile])
AC_CONFIG_FILES([opencl/Makefile])
AC_CONFIG_FILES([ccstruct/Makefile])
AC_CONFIG_FILES([ccutil/Makefile])
AC_CONFIG_FILES([classify/Makefile])
AC_CONFIG_FILES([cube/Makefile])
AC_CONFIG_FILES([cutil/Makefile])
AC_CONFIG_FILES([dict/Makefile])
AC_CONFIG_FILES([neural_networks/runtime/Makefile])
AC_CONFIG_FILES([textord/Makefile])
AC_CONFIG_FILES([viewer/Makefile])
AC_CONFIG_FILES([wordrec/Makefile])
AC_CONFIG_FILES([tessdata/Makefile])
AC_CONFIG_FILES([tessdata/configs/Makefile])
AC_CONFIG_FILES([tessdata/tessconfigs/Makefile])
AC_CONFIG_FILES([testing/Makefile])
AC_CONFIG_FILES([java/Makefile])
AC_CONFIG_FILES([java/com/Makefile])
AC_CONFIG_FILES([java/com/google/Makefile])
AC_CONFIG_FILES([java/com/google/scrollview/Makefile])
AC_CONFIG_FILES([java/com/google/scrollview/events/Makefile])
AC_CONFIG_FILES([java/com/google/scrollview/ui/Makefile])
AC_CONFIG_FILES([doc/Makefile])
AM_COND_IF([ENABLE_TRAINING], [AC_CONFIG_FILES(training/Makefile)])
AC_OUTPUT

# Final message
echo ""
echo "Configuration is done."
echo "You can now build and install $PACKAGE_NAME by running:"
echo ""
echo "$ make"
echo "$ sudo make install"
# echo "$ sudo make install LANGS=\"eng ara deu\""
# echo "  Or:"
# echo "$ sudo make install-langs"

AM_COND_IF([ENABLE_TRAINING],
  [echo ""
   echo "Training tools can be build and installed (after building of $PACKAGE_NAME) with:"
   echo ""
   echo "$ make training"
   echo "$ sudo make training-install"
   echo ""],
  [echo ""
   echo "You can not build training tools because of missing dependency."
   echo "Check configure output for details."
   echo ""]
)

# ----------------------------------------
# CONFIG Template
# ----------------------------------------

# Fence added in configuration file
AH_TOP([
#ifndef CONFIG_AUTO_H
#define CONFIG_AUTO_H
/* config_auto.h: begin */
])

# Stuff added at bottom of file
AH_BOTTOM([

/* Miscellaneous defines */
#define AUTOCONF 1

/* Not used yet
#ifndef NO_GETTEXT
#define USING_GETTEXT
#endif
*/

/* config_auto.h: end */
#endif
])<|MERGE_RESOLUTION|>--- conflicted
+++ resolved
@@ -86,17 +86,10 @@
 AC_CANONICAL_HOST
 case "${host_os}" in
     mingw*)
-<<<<<<< HEAD
-        AC_DEFINE_UNQUOTED(MINGW,1,[This is a MinGW system])
-        AM_CONDITIONAL(T_WIN, true)
-        AM_CONDITIONAL(MINGW, true)
-        AM_CONDITIONAL(ADD_RT, false)
-=======
         AC_DEFINE_UNQUOTED([MINGW], 1, [This is a MinGW system])
         AM_CONDITIONAL([T_WIN], true)
         AM_CONDITIONAL([MINGW], true)
         AM_CONDITIONAL([ADD_RT], false)
->>>>>>> 647b88da
         AC_SUBST([AM_LDFLAGS], ['-Wl,-no-undefined -Wl,--as-needed'])
         ;;
     cygwin*)
