///////////////////////////////////////////////////////////////////////
// File:        baseapi.h
// Description: Simple API for calling tesseract.
// Author:      Ray Smith
//
// (C) Copyright 2006, Google Inc.
// Licensed under the Apache License, Version 2.0 (the "License");
// you may not use this file except in compliance with the License.
// You may obtain a copy of the License at
// http://www.apache.org/licenses/LICENSE-2.0
// Unless required by applicable law or agreed to in writing, software
// distributed under the License is distributed on an "AS IS" BASIS,
// WITHOUT WARRANTIES OR CONDITIONS OF ANY KIND, either express or implied.
// See the License for the specific language governing permissions and
// limitations under the License.
//
///////////////////////////////////////////////////////////////////////

#ifndef TESSERACT_API_BASEAPI_H_
#define TESSERACT_API_BASEAPI_H_

<<<<<<< HEAD
#include <cstdio>
#include <functional>  // for std::function
#include <tuple>

// To avoid collision with other typenames include the ABSOLUTE MINIMUM
// complexity of includes here. Use forward declarations wherever possible
// and hide includes of complex types in baseapi.cpp.
#include <tesseract/version.h>
=======
#ifdef HAVE_CONFIG_H
#  include "config_auto.h" // DISABLED_LEGACY_ENGINE
#endif
>>>>>>> c676d5bc

#include "export.h"
#include "pageiterator.h"
#include "publictypes.h"
#include "resultiterator.h"
#include "thresholder.h"
#include "unichar.h"

#include <tesseract/version.h>

#include <cstdio>
#include <vector> // for std::vector

struct Pix;
struct Pixa;
struct Boxa;

namespace tesseract {

class PAGE_RES;
class ParagraphModel;
class BLOCK_LIST;
class ETEXT_DESC;
struct OSResults;
class UNICHARSET;

class Dawg;
class Dict;
class EquationDetect;
class PageIterator;
class LTRResultIterator;
class ResultIterator;
class MutableIterator;
class TessResultRenderer;
class Tesseract;

// Function to read a std::vector<char> from a whole file.
// Returns false on failure.
using FileReader = bool (*)(const char *filename, std::vector<char> *data);

using DictFunc = int (Dict::*)(void *, const UNICHARSET &, UNICHAR_ID, bool) const;
using ProbabilityInContextFunc = double (Dict::*)(const char *, const char *, int, const char *,
                                                  int);

/**
 * Base class for all tesseract APIs.
 * Specific classes can add ability to work on different inputs or produce
 * different outputs.
 * This class is mostly an interface layer on top of the Tesseract instance
 * class to hide the data types so that users of this class don't have to
 * include any other Tesseract headers.
 */
class TESS_API TessBaseAPI {
public:
  TessBaseAPI();
  virtual ~TessBaseAPI();
  // Copy constructor and assignment operator are currently unsupported.
  TessBaseAPI(TessBaseAPI const &) = delete;
  TessBaseAPI &operator=(TessBaseAPI const &) = delete;

  /**
   * Returns the version identifier as a static string. Do not delete.
   */
  static const char *Version();

  /**
   * If compiled with OpenCL AND an available OpenCL
   * device is deemed faster than serial code, then
   * "device" is populated with the cl_device_id
   * and returns sizeof(cl_device_id)
   * otherwise *device=nullptr and returns 0.
   */
  static size_t getOpenCLDevice(void **device);

  /**
   * Set the name of the input file. Needed for training and
   * reading a UNLV zone file, and for searchable PDF output.
   */
  void SetInputName(const char *name);
  /**
   * These functions are required for searchable PDF output.
   * We need our hands on the input file so that we can include
   * it in the PDF without transcoding. If that is not possible,
   * we need the original image. Finally, resolution metadata
   * is stored in the PDF so we need that as well.
   */
  const char *GetInputName();
  // Takes ownership of the input pix.
  void SetInputImage(Pix *pix);
  Pix *GetInputImage();
  int GetSourceYResolution();
  const char *GetDatapath();

  /** Set the name of the bonus output files. Needed only for debugging. */
  void SetOutputName(const char *name);

  /**
   * Set the value of an internal "parameter."
   * Supply the name of the parameter and the value as a string, just as
   * you would in a config file.
   * Returns false if the name lookup failed.
   * Eg SetVariable("tessedit_char_blacklist", "xyz"); to ignore x, y and z.
   * Or SetVariable("classify_bln_numeric_mode", "1"); to set numeric-only mode.
   * SetVariable may be used before Init, but settings will revert to
   * defaults on End().
   *
   * Note: Must be called after Init(). Only works for non-init variables
   * (init variables should be passed to Init()).
   */
  bool SetVariable(const char *name, const char *value);
  bool SetDebugVariable(const char *name, const char *value);

  /**
   * Returns true if the parameter was found among Tesseract parameters.
   * Fills in value with the value of the parameter.
   */
  bool GetIntVariable(const char *name, int *value) const;
  bool GetBoolVariable(const char *name, bool *value) const;
  bool GetDoubleVariable(const char *name, double *value) const;

  /**
   * Returns the pointer to the string that represents the value of the
   * parameter if it was found among Tesseract parameters.
   */
  const char *GetStringVariable(const char *name) const;

  /**
   * Print Tesseract parameters to the given file.
   */
  void PrintVariables(FILE *fp) const;

  /**
   * Get value of named variable as a string, if it exists.
   */
  bool GetVariableAsString(const char *name, std::string *val);

  /**
   * Instances are now mostly thread-safe and totally independent,
   * but some global parameters remain. Basically it is safe to use multiple
   * TessBaseAPIs in different threads in parallel, UNLESS:
   * you use SetVariable on some of the Params in classify and textord.
   * If you do, then the effect will be to change it for all your instances.
   *
   * Start tesseract. Returns zero on success and -1 on failure.
   * NOTE that the only members that may be called before Init are those
   * listed above here in the class definition.
   *
   * The datapath must be the name of the tessdata directory.
   * The language is (usually) an ISO 639-3 string or nullptr will default to
   * eng. It is entirely safe (and eventually will be efficient too) to call
   * Init multiple times on the same instance to change language, or just
   * to reset the classifier.
   * The language may be a string of the form [~]<lang>[+[~]<lang>]* indicating
   * that multiple languages are to be loaded. Eg hin+eng will load Hindi and
   * English. Languages may specify internally that they want to be loaded
   * with one or more other languages, so the ~ sign is available to override
   * that. Eg if hin were set to load eng by default, then hin+~eng would force
   * loading only hin. The number of loaded languages is limited only by
   * memory, with the caveat that loading additional languages will impact
   * both speed and accuracy, as there is more work to do to decide on the
   * applicable language, and there is more chance of hallucinating incorrect
   * words.
   * WARNING: On changing languages, all Tesseract parameters are reset
   * back to their default values. (Which may vary between languages.)
   * If you have a rare need to set a Variable that controls
   * initialization for a second call to Init you should explicitly
   * call End() and then use SetVariable before Init. This is only a very
   * rare use case, since there are very few uses that require any parameters
   * to be set before Init.
   *
   * If set_only_non_debug_params is true, only params that do not contain
   * "debug" in the name will be set.
   */
  int Init(const char *datapath, const char *language, OcrEngineMode mode, char **configs,
           int configs_size, const std::vector<std::string> *vars_vec,
           const std::vector<std::string> *vars_values, bool set_only_non_debug_params);
  int Init(const char *datapath, const char *language, OcrEngineMode oem) {
    return Init(datapath, language, oem, nullptr, 0, nullptr, nullptr, false);
  }
  int Init(const char *datapath, const char *language) {
    return Init(datapath, language, OEM_DEFAULT, nullptr, 0, nullptr, nullptr, false);
  }
  // In-memory version reads the traineddata file directly from the given
  // data[data_size] array, and/or reads data via a FileReader.
  int Init(const char *data, int data_size, const char *language, OcrEngineMode mode,
           char **configs, int configs_size, const std::vector<std::string> *vars_vec,
           const std::vector<std::string> *vars_values, bool set_only_non_debug_params,
           FileReader reader);

  /**
   * Returns the languages string used in the last valid initialization.
   * If the last initialization specified "deu+hin" then that will be
   * returned. If hin loaded eng automatically as well, then that will
   * not be included in this list. To find the languages actually
   * loaded use GetLoadedLanguagesAsVector.
   * The returned string should NOT be deleted.
   */
  const char *GetInitLanguagesAsString() const;

  /**
   * Returns the loaded languages in the vector of std::string.
   * Includes all languages loaded by the last Init, including those loaded
   * as dependencies of other loaded languages.
   */
  void GetLoadedLanguagesAsVector(std::vector<std::string> *langs) const;

  /**
   * Returns the available languages in the sorted vector of std::string.
   */
  void GetAvailableLanguagesAsVector(std::vector<std::string> *langs) const;

  /**
   * Init only the lang model component of Tesseract. The only functions
   * that work after this init are SetVariable and IsValidWord.
   * WARNING: temporary! This function will be removed from here and placed
   * in a separate API at some future time.
   */
  int InitLangMod(const char *datapath, const char *language);

  /**
   * Init only for page layout analysis. Use only for calls to SetImage and
   * AnalysePage. Calls that attempt recognition will generate an error.
   */
  void InitForAnalysePage();

  /**
   * Read a "config" file containing a set of param, value pairs.
   * Searches the standard places: tessdata/configs, tessdata/tessconfigs
   * and also accepts a relative or absolute path name.
   * Note: only non-init params will be set (init params are set by Init()).
   */
  void ReadConfigFile(const char *filename);
  /** Same as above, but only set debug params from the given config file. */
  void ReadDebugConfigFile(const char *filename);

  /**
   * Set the current page segmentation mode. Defaults to PSM_SINGLE_BLOCK.
   * The mode is stored as an IntParam so it can also be modified by
   * ReadConfigFile or SetVariable("tessedit_pageseg_mode", mode as string).
   */
  void SetPageSegMode(PageSegMode mode);

  /** Return the current page segmentation mode. */
  PageSegMode GetPageSegMode() const;

  /**
   * Recognize a rectangle from an image and return the result as a string.
   * May be called many times for a single Init.
   * Currently has no error checking.
   * Greyscale of 8 and color of 24 or 32 bits per pixel may be given.
   * Palette color images will not work properly and must be converted to
   * 24 bit.
   * Binary images of 1 bit per pixel may also be given but they must be
   * byte packed with the MSB of the first byte being the first pixel, and a
   * 1 represents WHITE. For binary images set bytes_per_pixel=0.
   * The recognized text is returned as a char* which is coded
   * as UTF8 and must be freed with the delete [] operator.
   *
   * Note that TesseractRect is the simplified convenience interface.
   * For advanced uses, use SetImage, (optionally) SetRectangle, Recognize,
   * and one or more of the Get*Text functions below.
   */
  char *TesseractRect(const unsigned char *imagedata, int bytes_per_pixel, int bytes_per_line,
                      int left, int top, int width, int height);

  /**
   * Call between pages or documents etc to free up memory and forget
   * adaptive data.
   */
  void ClearAdaptiveClassifier();

  /**
   * @defgroup AdvancedAPI Advanced API
   * The following methods break TesseractRect into pieces, so you can
   * get hold of the thresholded image, get the text in different formats,
   * get bounding boxes, confidences etc.
   */
  /* @{ */

  /**
   * Provide an image for Tesseract to recognize. Format is as
   * TesseractRect above. Copies the image buffer and converts to Pix.
   * SetImage clears all recognition results, and sets the rectangle to the
   * full image, so it may be followed immediately by a GetUTF8Text, and it
   * will automatically perform recognition.
   */
  void SetImage(const unsigned char *imagedata, int width, int height, int bytes_per_pixel,
                int bytes_per_line);

  /**
   * Provide an image for Tesseract to recognize. As with SetImage above,
   * Tesseract takes its own copy of the image, so it need not persist until
   * after Recognize.
   * Pix vs raw, which to use?
   * Use Pix where possible. Tesseract uses Pix as its internal representation
   * and it is therefore more efficient to provide a Pix directly.
   */
  void SetImage(Pix *pix);

  /**
   * Set the resolution of the source image in pixels per inch so font size
   * information can be calculated in results.  Call this after SetImage().
   */
  void SetSourceResolution(int ppi);

  /**
   * Restrict recognition to a sub-rectangle of the image. Call after SetImage.
   * Each SetRectangle clears the recogntion results so multiple rectangles
   * can be recognized with the same image.
   */
  void SetRectangle(int left, int top, int width, int height);

  /**
   * In extreme cases only, usually with a subclass of Thresholder, it
   * is possible to provide a different Thresholder. The Thresholder may
   * be preloaded with an image, settings etc, or they may be set after.
   * Note that Tesseract takes ownership of the Thresholder and will
   * delete it when it it is replaced or the API is destructed.
   */
  void SetThresholder(ImageThresholder *thresholder) {
    delete thresholder_;
    thresholder_ = thresholder;
    ClearResults();
  }

  /**
   * Get a copy of the internal thresholded image from Tesseract.
   * Caller takes ownership of the Pix and must pixDestroy it.
   * May be called any time after SetImage, or after TesseractRect.
   */
  Pix *GetThresholdedImage();

  /**
   * Get the result of page layout analysis as a leptonica-style
   * Boxa, Pixa pair, in reading order.
   * Can be called before or after Recognize.
   */
  Boxa *GetRegions(Pixa **pixa);

  /**
   * Get the textlines as a leptonica-style
   * Boxa, Pixa pair, in reading order.
   * Can be called before or after Recognize.
   * If raw_image is true, then extract from the original image instead of the
   * thresholded image and pad by raw_padding pixels.
   * If blockids is not nullptr, the block-id of each line is also returned as
   * an array of one element per line. delete [] after use. If paraids is not
   * nullptr, the paragraph-id of each line within its block is also returned as
   * an array of one element per line. delete [] after use.
   */
  Boxa *GetTextlines(bool raw_image, int raw_padding, Pixa **pixa, int **blockids, int **paraids);
  /*
   Helper method to extract from the thresholded image. (most common usage)
*/
  Boxa *GetTextlines(Pixa **pixa, int **blockids) {
    return GetTextlines(false, 0, pixa, blockids, nullptr);
  }

  /**
   * Get textlines and strips of image regions as a leptonica-style Boxa, Pixa
   * pair, in reading order. Enables downstream handling of non-rectangular
   * regions.
   * Can be called before or after Recognize.
   * If blockids is not nullptr, the block-id of each line is also returned as
   * an array of one element per line. delete [] after use.
   */
  Boxa *GetStrips(Pixa **pixa, int **blockids);

  /**
   * Get the words as a leptonica-style
   * Boxa, Pixa pair, in reading order.
   * Can be called before or after Recognize.
   */
  Boxa *GetWords(Pixa **pixa);

  /**
   * Gets the individual connected (text) components (created
   * after pages segmentation step, but before recognition)
   * as a leptonica-style Boxa, Pixa pair, in reading order.
   * Can be called before or after Recognize.
   * Note: the caller is responsible for calling boxaDestroy()
   * on the returned Boxa array and pixaDestroy() on cc array.
   */
  Boxa *GetConnectedComponents(Pixa **cc);

  /**
   * Get the given level kind of components (block, textline, word etc.) as a
   * leptonica-style Boxa, Pixa pair, in reading order.
   * Can be called before or after Recognize.
   * If blockids is not nullptr, the block-id of each component is also returned
   * as an array of one element per component. delete [] after use.
   * If blockids is not nullptr, the paragraph-id of each component with its
   * block is also returned as an array of one element per component. delete []
   * after use. If raw_image is true, then portions of the original image are
   * extracted instead of the thresholded image and padded with raw_padding. If
   * text_only is true, then only text components are returned.
   */
  Boxa *GetComponentImages(PageIteratorLevel level, bool text_only, bool raw_image, int raw_padding,
                           Pixa **pixa, int **blockids, int **paraids);
  // Helper function to get binary images with no padding (most common usage).
  Boxa *GetComponentImages(const PageIteratorLevel level, const bool text_only, Pixa **pixa,
                           int **blockids) {
    return GetComponentImages(level, text_only, false, 0, pixa, blockids, nullptr);
  }

  /**
   * Returns the scale factor of the thresholded image that would be returned by
   * GetThresholdedImage() and the various GetX() methods that call
   * GetComponentImages().
   * Returns 0 if no thresholder has been set.
   */
  int GetThresholdedImageScaleFactor() const;

  /**
   * Runs page layout analysis in the mode set by SetPageSegMode.
   * May optionally be called prior to Recognize to get access to just
   * the page layout results. Returns an iterator to the results.
   * If merge_similar_words is true, words are combined where suitable for use
   * with a line recognizer. Use if you want to use AnalyseLayout to find the
   * textlines, and then want to process textline fragments with an external
   * line recognizer.
   * Returns nullptr on error or an empty page.
   * The returned iterator must be deleted after use.
   * WARNING! This class points to data held within the TessBaseAPI class, and
   * therefore can only be used while the TessBaseAPI class still exists and
   * has not been subjected to a call of Init, SetImage, Recognize, Clear, End
   * DetectOS, or anything else that changes the internal PAGE_RES.
   */
  PageIterator *AnalyseLayout();
  PageIterator *AnalyseLayout(bool merge_similar_words);

  /**
   * Recognize the image from SetAndThresholdImage, generating Tesseract
   * internal structures. Returns 0 on success.
   * Optional. The Get*Text functions below will call Recognize if needed.
   * After Recognize, the output is kept internally until the next SetImage.
   */
  int Recognize(ETEXT_DESC *monitor);

  /**
   * Methods to retrieve information after SetAndThresholdImage(),
   * Recognize() or TesseractRect(). (Recognize is called implicitly if needed.)
   */

  /**
   * Turns images into symbolic text.
   *
   * filename can point to a single image, a multi-page TIFF,
   * or a plain text list of image filenames.
   *
   * retry_config is useful for debugging. If not nullptr, you can fall
   * back to an alternate configuration if a page fails for some
   * reason.
   *
   * timeout_millisec terminates processing if any single page
   * takes too long. Set to 0 for unlimited time.
   *
   * renderer is responible for creating the output. For example,
   * use the TessTextRenderer if you want plaintext output, or
   * the TessPDFRender to produce searchable PDF.
   *
   * If tessedit_page_number is non-negative, will only process that
   * single page. Works for multi-page tiff file, or filelist.
   *
   * Returns true if successful, false on error.
   */
  bool ProcessPages(const char *filename, const char *retry_config, int timeout_millisec,
                    TessResultRenderer *renderer);
  // Does the real work of ProcessPages.
  bool ProcessPagesInternal(const char *filename, const char *retry_config, int timeout_millisec,
                            TessResultRenderer *renderer);

  /**
   * Turn a single image into symbolic text.
   *
   * The pix is the image processed. filename and page_index are
   * metadata used by side-effect processes, such as reading a box
   * file or formatting as hOCR.
   *
   * See ProcessPages for desciptions of other parameters.
   */
  bool ProcessPage(Pix *pix, int page_index, const char *filename, const char *retry_config,
                   int timeout_millisec, TessResultRenderer *renderer);

  /**
   * Get a reading-order iterator to the results of LayoutAnalysis and/or
   * Recognize. The returned iterator must be deleted after use.
   * WARNING! This class points to data held within the TessBaseAPI class, and
   * therefore can only be used while the TessBaseAPI class still exists and
   * has not been subjected to a call of Init, SetImage, Recognize, Clear, End
   * DetectOS, or anything else that changes the internal PAGE_RES.
   */
  ResultIterator *GetIterator();

  /**
   * Get a mutable iterator to the results of LayoutAnalysis and/or Recognize.
   * The returned iterator must be deleted after use.
   * WARNING! This class points to data held within the TessBaseAPI class, and
   * therefore can only be used while the TessBaseAPI class still exists and
   * has not been subjected to a call of Init, SetImage, Recognize, Clear, End
   * DetectOS, or anything else that changes the internal PAGE_RES.
   */
  MutableIterator *GetMutableIterator();

  /**
   * The recognized text is returned as a char* which is coded
   * as UTF8 and must be freed with the delete [] operator.
   */
<<<<<<< HEAD
  char* GetUTF8Text();
  
  size_t GetNumberOfTables();
  
  /// return value is x1,y1,x2,y2 of the bounding rectangle
  std::tuple<int,int,int,int> GetTableBoundingBox(
    unsigned i///<Table index needs to be lesser than GetNumberOfTables()
  );
  
  /// return values are x1,y1,x2,y2 of the bounding rectangles
  std::vector<std::tuple<int,int,int,int> > GetTableRows(
    unsigned i///<Table index needs to be lesser than GetNumberOfTables()
  );
  
  /// return values are x1,y1,x2,y2 of the bounding rectangles
  std::vector<std::tuple<int,int,int,int> > GetTableCols(
    unsigned i///<Table index needs to be lesser than GetNumberOfTables()
  );
=======
  char *GetUTF8Text();

>>>>>>> c676d5bc
  /**
   * Make a HTML-formatted string with hOCR markup from the internal
   * data structures.
   * page_number is 0-based but will appear in the output as 1-based.
   * monitor can be used to
   *  cancel the recognition
   *  receive progress callbacks
   * Returned string must be freed with the delete [] operator.
   */
  char *GetHOCRText(ETEXT_DESC *monitor, int page_number);

  /**
   * Make a HTML-formatted string with hOCR markup from the internal
   * data structures.
   * page_number is 0-based but will appear in the output as 1-based.
   * Returned string must be freed with the delete [] operator.
   */
  char *GetHOCRText(int page_number);

  /**
   * Make an XML-formatted string with Alto markup from the internal
   * data structures.
   */
  char *GetAltoText(ETEXT_DESC *monitor, int page_number);

  /**
   * Make an XML-formatted string with Alto markup from the internal
   * data structures.
   */
  char *GetAltoText(int page_number);

  /**
   * Make a TSV-formatted string from the internal data structures.
   * page_number is 0-based but will appear in the output as 1-based.
   * Returned string must be freed with the delete [] operator.
   */
  char *GetTSVText(int page_number);

  /**
   * Make a box file for LSTM training from the internal data structures.
   * Constructs coordinates in the original image - not just the rectangle.
   * page_number is a 0-based page index that will appear in the box file.
   * Returned string must be freed with the delete [] operator.
   */
  char *GetLSTMBoxText(int page_number);

  /**
   * The recognized text is returned as a char* which is coded in the same
   * format as a box file used in training.
   * Constructs coordinates in the original image - not just the rectangle.
   * page_number is a 0-based page index that will appear in the box file.
   * Returned string must be freed with the delete [] operator.
   */
  char *GetBoxText(int page_number);

  /**
   * The recognized text is returned as a char* which is coded in the same
   * format as a WordStr box file used in training.
   * page_number is a 0-based page index that will appear in the box file.
   * Returned string must be freed with the delete [] operator.
   */
  char *GetWordStrBoxText(int page_number);

  /**
   * The recognized text is returned as a char* which is coded
   * as UNLV format Latin-1 with specific reject and suspect codes.
   * Returned string must be freed with the delete [] operator.
   */
  char *GetUNLVText();

  /**
   * Detect the orientation of the input image and apparent script (alphabet).
   * orient_deg is the detected clockwise rotation of the input image in degrees
   * (0, 90, 180, 270)
   * orient_conf is the confidence (15.0 is reasonably confident)
   * script_name is an ASCII string, the name of the script, e.g. "Latin"
   * script_conf is confidence level in the script
   * Returns true on success and writes values to each parameter as an output
   */
  bool DetectOrientationScript(int *orient_deg, float *orient_conf, const char **script_name,
                               float *script_conf);

  /**
   * The recognized text is returned as a char* which is coded
   * as UTF8 and must be freed with the delete [] operator.
   * page_number is a 0-based page index that will appear in the osd file.
   */
  char *GetOsdText(int page_number);

  /** Returns the (average) confidence value between 0 and 100. */
  int MeanTextConf();
  /**
   * Returns all word confidences (between 0 and 100) in an array, terminated
   * by -1.  The calling function must delete [] after use.
   * The number of confidences should correspond to the number of space-
   * delimited words in GetUTF8Text.
   */
  int *AllWordConfidences();

#ifndef DISABLED_LEGACY_ENGINE
  /**
   * Applies the given word to the adaptive classifier if possible.
   * The word must be SPACE-DELIMITED UTF-8 - l i k e t h i s , so it can
   * tell the boundaries of the graphemes.
   * Assumes that SetImage/SetRectangle have been used to set the image
   * to the given word. The mode arg should be PSM_SINGLE_WORD or
   * PSM_CIRCLE_WORD, as that will be used to control layout analysis.
   * The currently set PageSegMode is preserved.
   * Returns false if adaption was not possible for some reason.
   */
  bool AdaptToWordStr(PageSegMode mode, const char *wordstr);
#endif //  ndef DISABLED_LEGACY_ENGINE

  /**
   * Free up recognition results and any stored image data, without actually
   * freeing any recognition data that would be time-consuming to reload.
   * Afterwards, you must call SetImage or TesseractRect before doing
   * any Recognize or Get* operation.
   */
  void Clear();

  /**
   * Close down tesseract and free up all memory. End() is equivalent to
   * destructing and reconstructing your TessBaseAPI.
   * Once End() has been used, none of the other API functions may be used
   * other than Init and anything declared above it in the class definition.
   */
  void End();

  /**
   * Clear any library-level memory caches.
   * There are a variety of expensive-to-load constant data structures (mostly
   * language dictionaries) that are cached globally -- surviving the Init()
   * and End() of individual TessBaseAPI's.  This function allows the clearing
   * of these caches.
   **/
  static void ClearPersistentCache();

  /**
   * Check whether a word is valid according to Tesseract's language model
   * @return 0 if the word is invalid, non-zero if valid.
   * @warning temporary! This function will be removed from here and placed
   * in a separate API at some future time.
   */
  int IsValidWord(const char *word);
  // Returns true if utf8_character is defined in the UniCharset.
  bool IsValidCharacter(const char *utf8_character);

  bool GetTextDirection(int *out_offset, float *out_slope);

  /** Sets Dict::letter_is_okay_ function to point to the given function. */
  void SetDictFunc(DictFunc f);

  /** Sets Dict::probability_in_context_ function to point to the given
   * function.
   */
  void SetProbabilityInContextFunc(ProbabilityInContextFunc f);

  /**
   * Estimates the Orientation And Script of the image.
   * @return true if the image was processed successfully.
   */
  bool DetectOS(OSResults *);

  /**
   * Return text orientation of each block as determined by an earlier run
   * of layout analysis.
   */
  void GetBlockTextOrientations(int **block_orientation, bool **vertical_writing);

  /** This method returns the string form of the specified unichar. */
  const char *GetUnichar(int unichar_id);

  /** Return the pointer to the i-th dawg loaded into tesseract_ object. */
  const Dawg *GetDawg(int i) const;

  /** Return the number of dawgs loaded into tesseract_ object. */
  int NumDawgs() const;

  Tesseract *tesseract() const {
    return tesseract_;
  }

  OcrEngineMode oem() const {
    return last_oem_requested_;
  }

  void set_min_orientation_margin(double margin);
  /* @} */

protected:
  /** Common code for setting the image. Returns true if Init has been called.
   */
  bool InternalSetImage();

  /**
   * Run the thresholder to make the thresholded image. If pix is not nullptr,
   * the source is thresholded to pix instead of the internal IMAGE.
   */
  virtual bool Threshold(Pix **pix);

  /**
   * Find lines from the image making the BLOCK_LIST.
   * @return 0 on success.
   */
  int FindLines();

  /** Delete the pageres and block list ready for a new page. */
  void ClearResults();

  /**
   * Return an LTR Result Iterator -- used only for training, as we really want
   * to ignore all BiDi smarts at that point.
   * delete once you're done with it.
   */
  LTRResultIterator *GetLTRIterator();

  /**
   * Return the length of the output text string, as UTF8, assuming
   * one newline per line and one per block, with a terminator,
   * and assuming a single character reject marker for each rejected character.
   * Also return the number of recognized blobs in blob_count.
   */
  int TextLength(int *blob_count);

  //// paragraphs.cpp ////////////////////////////////////////////////////
  void DetectParagraphs(bool after_text_recognition);

  const PAGE_RES *GetPageRes() const {
    return page_res_;
  }

protected:
  Tesseract *tesseract_;          ///< The underlying data object.
  Tesseract *osd_tesseract_;      ///< For orientation & script detection.
  EquationDetect *equ_detect_;    ///< The equation detector.
  FileReader reader_;             ///< Reads files from any filesystem.
  ImageThresholder *thresholder_; ///< Image thresholding module.
  std::vector<ParagraphModel *> *paragraph_models_;
  BLOCK_LIST *block_list_;           ///< The page layout.
  PAGE_RES *page_res_;               ///< The page-level data.
  std::string input_file_;           ///< Name used by training code.
  std::string output_file_;          ///< Name used by debug code.
  std::string datapath_;             ///< Current location of tessdata.
  std::string language_;             ///< Last initialized language.
  OcrEngineMode last_oem_requested_; ///< Last ocr language mode requested.
  bool recognition_done_;            ///< page_res_ contains recognition data.

  /**
   * @defgroup ThresholderParams Thresholder Parameters
   * Parameters saved from the Thresholder. Needed to rebuild coordinates.
   */
  /* @{ */
  int rect_left_;
  int rect_top_;
  int rect_width_;
  int rect_height_;
  int image_width_;
  int image_height_;
  /* @} */

private:
  // A list of image filenames gets special consideration
  bool ProcessPagesFileList(FILE *fp, std::string *buf, const char *retry_config,
                            int timeout_millisec, TessResultRenderer *renderer,
                            int tessedit_page_number);
  // TIFF supports multipage so gets special consideration.
  bool ProcessPagesMultipageTiff(const unsigned char *data, size_t size, const char *filename,
                                 const char *retry_config, int timeout_millisec,
                                 TessResultRenderer *renderer, int tessedit_page_number);
}; // class TessBaseAPI.

/** Escape a char string - remove &<>"' with HTML codes. */
std::string HOcrEscape(const char *text);

} // namespace tesseract

#endif // TESSERACT_API_BASEAPI_H_<|MERGE_RESOLUTION|>--- conflicted
+++ resolved
@@ -19,20 +19,9 @@
 #ifndef TESSERACT_API_BASEAPI_H_
 #define TESSERACT_API_BASEAPI_H_
 
-<<<<<<< HEAD
-#include <cstdio>
-#include <functional>  // for std::function
-#include <tuple>
-
-// To avoid collision with other typenames include the ABSOLUTE MINIMUM
-// complexity of includes here. Use forward declarations wherever possible
-// and hide includes of complex types in baseapi.cpp.
-#include <tesseract/version.h>
-=======
 #ifdef HAVE_CONFIG_H
 #  include "config_auto.h" // DISABLED_LEGACY_ENGINE
 #endif
->>>>>>> c676d5bc
 
 #include "export.h"
 #include "pageiterator.h"
@@ -45,6 +34,7 @@
 
 #include <cstdio>
 #include <vector> // for std::vector
+#include <tuple>  // for std::tuple
 
 struct Pix;
 struct Pixa;
@@ -541,8 +531,7 @@
    * The recognized text is returned as a char* which is coded
    * as UTF8 and must be freed with the delete [] operator.
    */
-<<<<<<< HEAD
-  char* GetUTF8Text();
+  char *GetUTF8Text();
   
   size_t GetNumberOfTables();
   
@@ -560,10 +549,7 @@
   std::vector<std::tuple<int,int,int,int> > GetTableCols(
     unsigned i///<Table index needs to be lesser than GetNumberOfTables()
   );
-=======
-  char *GetUTF8Text();
-
->>>>>>> c676d5bc
+
   /**
    * Make a HTML-formatted string with hOCR markup from the internal
    * data structures.
